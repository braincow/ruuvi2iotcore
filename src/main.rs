#[macro_use] extern crate log;
#[macro_use] extern crate serde_json;

mod lib;

use std::path::Path;
use std::env;
use clap::{App, Arg};
use color_eyre::{eyre::eyre, SectionExt, Section, eyre::Report};
use dotenv::dotenv;
use directories::ProjectDirs;
use crossbeam::thread;
use crossbeam::channel::unbounded;

use crate::lib::config::AppConfig;
use crate::lib::scanner::BluetoothScanner;
use crate::lib::iotcore::IotCoreClient;

fn main() -> Result<(), Report> {
    // initialize error handling
    color_eyre::install()?;

    // initialize dot environment so we can pull arguments from env, env files, config file
    //  commandline or as hardcoded values in code
    dotenv().ok();

    // project dirs are located somewhere in the system based on arch and os
    let project_dirs = ProjectDirs::from("me", "bcow", env!("CARGO_PKG_NAME")).unwrap();
    let default_config_file_path = Path::new(project_dirs.config_dir()).join(format!("{}.toml", env!("CARGO_PKG_NAME")));
<<<<<<< HEAD
    let default_logging_config_file_path = Path::new(project_dirs.config_dir()).join("log4rs.yaml");
=======
    let default_working_dir_path = Path::new(project_dirs.data_dir());
>>>>>>> 0625c149

    // initialize Clap (Command line argument parser)
    let matches = App::new(env!("CARGO_PKG_NAME")) // get the application name from package name
        .version(env!("CARGO_PKG_VERSION")) // read the version string from cargo.toml
        .author(env!("CARGO_PKG_AUTHORS")) // and for the author(s) information as well
        .about(env!("CARGO_PKG_DESCRIPTION")) // do the same for about, read it from env (cargo.toml)
            .arg(Arg::with_name("workdir") // working directory default
                .long("workdir")
                .short("w")
                .help("Specify alternate location of working directory.")
                .default_value(default_working_dir_path.to_str().unwrap())
                .global(true))
            .arg(Arg::with_name("config") // define config file path and as a default use the autodetected one.
                .long("config")
                .short("c")
                .help("Specify alternate config file location.")
                .default_value(default_config_file_path.to_str().unwrap())
                .global(true))
            .arg(Arg::with_name("logging") // define logconfig file path and as a default use the autodetected one.
                .long("log")
                .short("l")
                .help("Specify alternate logging config file location.")
                .default_value(default_logging_config_file_path.to_str().unwrap())
                .global(true))
            .arg(Arg::with_name("nologging") // define logconfig file path and as a default use the autodetected one.
                .long("no-log")
                .short("n")
                .help("Disable logging.")
                .conflicts_with("logging")
                .global(true))
        // from App instance parse all matches to determine selected commandline arguments and options
        .get_matches();

<<<<<<< HEAD
    // read logging configuration (if present)
    if matches.is_present("logging") {
        let logging_config_path = Path::new(matches.value_of("logging").unwrap());
        match log4rs::init_file(logging_config_path, Default::default()) {
            Ok(_) => {},
            Err(error) => return Err(
                eyre!("Unable to start logging")
                    .with_section(move || logging_config_path.to_string_lossy().trim().to_string().header("Config file name:"))
                    .with_section(move || error.to_string().header("Reason:"))
                )
        };
=======
    // change working directory to configured path
    let working_dir_path = Path::new(matches.value_of("workdir").unwrap());
    match env::set_current_dir(working_dir_path) {
        Ok(_) => {},
        Err(error) => return Err(
            eyre!("Unable to change working directory")
                .with_section(move || working_dir_path.to_string_lossy().trim().to_string().header("Directory name:"))
                .with_section(move || error.to_string().header("Reason:"))
            )
    }

    // if there are environment variable(s) set for rust log
    //  overwrite them here since command line arguments have higher priority
    match matches.occurrences_of("verbose") {
        0 => env::set_var("RUST_LOG", "error"),
        1 => env::set_var("RUST_LOG", "warn"),
        2 => env::set_var("RUST_LOG", "info"),
        3 => env::set_var("RUST_LOG", "debug"),
        _ => env::set_var("RUST_LOG", "trace")
>>>>>>> 0625c149
    }
    info!("Starting {} {}", env!("CARGO_PKG_NAME"), env!("CARGO_PKG_VERSION"));

    // read configuration
    let config = AppConfig::read_config(Path::new(matches.value_of("config").unwrap()))?;

    let (cnc_s, cnc_r) = unbounded();
    let (event_s, event_r) = unbounded();
    let scanner = BluetoothScanner::build(&config, &event_s, &cnc_r)?;
    let mut iotcore = IotCoreClient::build(&config, &event_r, &cnc_s)?;

    thread::scope(|scope| {
        // spawn the mqtt thread
        scope.spawn(move|_| {
            loop {
                match iotcore.start_client() {
                    Ok(_) => break,
                    Err(error) => error!("Restarting iotcore client: {}", error)
                };
            }
            info!("Shutting down IotCore client thread.");
        });

        // spawn bt scan thread
        scope.spawn(move|_| {
            loop {
                match scanner.start_scanner() {
                    Ok(_) => break,
                    Err(error) => error!("Restarting bluetooth scanner: {}", error)
                };
            }
        });
    }).unwrap();

    info!("Shutting down {}", env!("CARGO_PKG_NAME"));
    // return with Ok (success)
    Ok(())
}

// eof<|MERGE_RESOLUTION|>--- conflicted
+++ resolved
@@ -27,11 +27,8 @@
     // project dirs are located somewhere in the system based on arch and os
     let project_dirs = ProjectDirs::from("me", "bcow", env!("CARGO_PKG_NAME")).unwrap();
     let default_config_file_path = Path::new(project_dirs.config_dir()).join(format!("{}.toml", env!("CARGO_PKG_NAME")));
-<<<<<<< HEAD
     let default_logging_config_file_path = Path::new(project_dirs.config_dir()).join("log4rs.yaml");
-=======
     let default_working_dir_path = Path::new(project_dirs.data_dir());
->>>>>>> 0625c149
 
     // initialize Clap (Command line argument parser)
     let matches = App::new(env!("CARGO_PKG_NAME")) // get the application name from package name
@@ -65,7 +62,17 @@
         // from App instance parse all matches to determine selected commandline arguments and options
         .get_matches();
 
-<<<<<<< HEAD
+    // change working directory to configured path
+    let working_dir_path = Path::new(matches.value_of("workdir").unwrap());
+    match env::set_current_dir(working_dir_path) {
+        Ok(_) => {},
+        Err(error) => return Err(
+            eyre!("Unable to change working directory")
+                .with_section(move || working_dir_path.to_string_lossy().trim().to_string().header("Directory name:"))
+                .with_section(move || error.to_string().header("Reason:"))
+            )
+    }
+
     // read logging configuration (if present)
     if matches.is_present("logging") {
         let logging_config_path = Path::new(matches.value_of("logging").unwrap());
@@ -77,27 +84,6 @@
                     .with_section(move || error.to_string().header("Reason:"))
                 )
         };
-=======
-    // change working directory to configured path
-    let working_dir_path = Path::new(matches.value_of("workdir").unwrap());
-    match env::set_current_dir(working_dir_path) {
-        Ok(_) => {},
-        Err(error) => return Err(
-            eyre!("Unable to change working directory")
-                .with_section(move || working_dir_path.to_string_lossy().trim().to_string().header("Directory name:"))
-                .with_section(move || error.to_string().header("Reason:"))
-            )
-    }
-
-    // if there are environment variable(s) set for rust log
-    //  overwrite them here since command line arguments have higher priority
-    match matches.occurrences_of("verbose") {
-        0 => env::set_var("RUST_LOG", "error"),
-        1 => env::set_var("RUST_LOG", "warn"),
-        2 => env::set_var("RUST_LOG", "info"),
-        3 => env::set_var("RUST_LOG", "debug"),
-        _ => env::set_var("RUST_LOG", "trace")
->>>>>>> 0625c149
     }
     info!("Starting {} {}", env!("CARGO_PKG_NAME"), env!("CARGO_PKG_VERSION"));
 
